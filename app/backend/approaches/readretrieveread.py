import openai
from approaches.approach import Approach
from azure.search.documents import SearchClient
from azure.search.documents.models import QueryType, Vector
from langchain.llms.openai import AzureOpenAI
from langchain.callbacks.manager import CallbackManager, Callbacks
from langchain.chains import LLMChain
from langchain.agents import Tool, ZeroShotAgent, AgentExecutor
from langchainadapters import HtmlCallbackHandler
from text import nonewlines
from lookuptool import CsvLookupTool
from typing import Any

class ReadRetrieveReadApproach(Approach):
    """
    Attempt to answer questions by iteratively evaluating the question to see what information is missing, and once all information
    is present then formulate an answer. Each iteration consists of two parts:
     1. use GPT to see if we need more information
     2. if more data is needed, use the requested "tool" to retrieve it.
    The last call to GPT answers the actual question.
    This is inspired by the MKRL paper[1] and applied here using the implementation in Langchain.

    [1] E. Karpas, et al. arXiv:2205.00445
    """

    template_prefix = \
"You are an intelligent assistant helping Contoso Inc employees with their healthcare plan questions and employee handbook questions. " \
"Answer the question using only the data provided in the information sources below. " \
"For tabular information return it as an html table. Do not return markdown format. " \
"Each source has a name followed by colon and the actual data, quote the source name for each piece of data you use in the response. " \
"For example, if the question is \"What color is the sky?\" and one of the information sources says \"info123: the sky is blue whenever it's not cloudy\", then answer with \"The sky is blue [info123]\" " \
"It's important to strictly follow the format where the name of the source is in square brackets at the end of the sentence, and only up to the prefix before the colon (\":\"). " \
"If there are multiple sources, cite each one in their own square brackets. For example, use \"[info343][ref-76]\" and not \"[info343,ref-76]\". " \
"Never quote tool names as sources." \
"If you cannot answer using the sources below, say that you don't know. " \
"\n\nYou can access to the following tools:"
    
    template_suffix = """
Begin!

Question: {input}

Thought: {agent_scratchpad}"""    

    CognitiveSearchToolDescription = "useful for searching the Microsoft employee benefits information such as healthcare plans, retirement plans, etc."

    def __init__(self, search_client: SearchClient, openai_deployment: str, embedding_deployment: str, sourcepage_field: str, content_field: str):
        self.search_client = search_client
        self.openai_deployment = openai_deployment
        self.embedding_deployment = embedding_deployment
        self.sourcepage_field = sourcepage_field
        self.content_field = content_field

<<<<<<< HEAD
    def retrieve(self, query_text: str, overrides: dict) -> any:
=======
    def retrieve(self, q: str, overrides: dict[str, Any]) -> Any:
>>>>>>> e3dc0871
        use_semantic_captions = True if overrides.get("semantic_captions") else False
        top = overrides.get("top") or 3
        exclude_category = overrides.get("exclude_category") or None
        filter = "category ne '{}'".format(exclude_category.replace("'", "''")) if exclude_category else None

        # If retrieval mode includes vectors, compute an embedding for the query
        if overrides.get("retrieval_mode") in ["vectors", "hybrid", None]:
            query_vector = openai.Embedding.create(engine=self.embedding_deployment, input=query_text)["data"][0]["embedding"]
        else:
            query_vector = None

        # Only keep the text query if the retrieval mode uses text, otherwise drop it
        if overrides.get("retrieval_mode") == "vectors":
            query_text = None

        if overrides.get("semantic_ranker"):
            r = self.search_client.search(query_text,
                                          filter=filter, 
                                          query_type=QueryType.SEMANTIC, 
                                          query_language="en-us", 
                                          query_speller="lexicon", 
                                          semantic_configuration_name="default", 
                                          top = top,
                                          query_caption="extractive|highlight-false" if use_semantic_captions else None,
                                          vector=Vector(value=query_vector, k=50, fields="embedding") if query_vector else None)
        else:
            r = self.search_client.search(query_text, filter=filter, top=top, vector=Vector(value=query_vector, k=50, fields="embedding") if query_vector else None)
        if use_semantic_captions:
            self.results = [doc[self.sourcepage_field] + ":" + nonewlines(" -.- ".join([c.text for c in doc['@search.captions']])) for doc in r]
        else:
            self.results = [doc[self.sourcepage_field] + ":" + nonewlines(doc[self.content_field][:250]) for doc in r]
        content = "\n".join(self.results)
        return content
        
    def run(self, q: str, overrides: dict[str, Any]) -> Any:
        # Not great to keep this as instance state, won't work with interleaving (e.g. if using async), but keeps the example simple
        self.results = None

        # Use to capture thought process during iterations
        cb_handler = HtmlCallbackHandler()
        cb_manager = CallbackManager(handlers=[cb_handler])
        
        acs_tool = Tool(name="CognitiveSearch", 
                        func=lambda q: self.retrieve(q, overrides), 
                        description=self.CognitiveSearchToolDescription,
                        callbacks=cb_manager)
        employee_tool = EmployeeInfoTool("Employee1", callbacks=cb_manager)
        tools = [acs_tool, employee_tool]

        prompt = ZeroShotAgent.create_prompt(
            tools=tools,
            prefix=overrides.get("prompt_template_prefix") or self.template_prefix,
            suffix=overrides.get("prompt_template_suffix") or self.template_suffix,
            input_variables = ["input", "agent_scratchpad"])
        llm = AzureOpenAI(deployment_name=self.openai_deployment, temperature=overrides.get("temperature") or 0.3, openai_api_key=openai.api_key)
        chain = LLMChain(llm = llm, prompt = prompt)
        agent_exec = AgentExecutor.from_agent_and_tools(
            agent = ZeroShotAgent(llm_chain = chain, tools = tools),
            tools = tools, 
            verbose = True, 
            callback_manager = cb_manager)
        result = agent_exec.run(q)
                
        # Remove references to tool names that might be confused with a citation
        result = result.replace("[CognitiveSearch]", "").replace("[Employee]", "")

        return {"data_points": self.results or [], "answer": result, "thoughts": cb_handler.get_and_reset_log()}

class EmployeeInfoTool(CsvLookupTool):
    employee_name: str = ""

    def __init__(self, employee_name: str, callbacks: Callbacks = None):
        super().__init__(filename="data/employeeinfo.csv", 
                         key_field="name", 
                         name="Employee", 
                         description="useful for answering questions about the employee, their benefits and other personal information",
                         callbacks=callbacks)
        self.func = self.employee_info
        self.employee_name = employee_name

    def employee_info(self, name: str) -> str:
        return self.lookup(name)<|MERGE_RESOLUTION|>--- conflicted
+++ resolved
@@ -51,11 +51,7 @@
         self.sourcepage_field = sourcepage_field
         self.content_field = content_field
 
-<<<<<<< HEAD
-    def retrieve(self, query_text: str, overrides: dict) -> any:
-=======
-    def retrieve(self, q: str, overrides: dict[str, Any]) -> Any:
->>>>>>> e3dc0871
+    def retrieve(self, query_text: str, overrides: dict[str, Any]) -> Any:
         use_semantic_captions = True if overrides.get("semantic_captions") else False
         top = overrides.get("top") or 3
         exclude_category = overrides.get("exclude_category") or None
